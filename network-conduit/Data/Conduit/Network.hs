{-# LANGUAGE ScopedTypeVariables #-}
{-# LANGUAGE TypeFamilies #-}
{-# LANGUAGE FlexibleContexts #-}
module Data.Conduit.Network
    ( -- * Basic utilities
      sourceSocket
    , sinkSocket
      -- * Simple TCP server/client interface.
    , Application
    , ApplicationM
      -- ** Server
    , ServerSettings (..)
    , runTCPServer
      -- ** Client
    , ClientSettings (..)
    , runTCPClient
      -- * Helper utilities
    , bindPort
    , getSocket
    ) where

import Data.Conduit
import qualified Network.Socket as NS
import Network.Socket (Socket)
import Network.Socket.ByteString (sendAll, recv)
import Data.ByteString (ByteString)
import qualified Data.ByteString as S
import Control.Monad.IO.Class (MonadIO (liftIO))
import Control.Exception (bracketOnError, IOException, throwIO, SomeException, try, finally, bracket)
import Control.Monad (forever)
import Control.Monad.Trans.Control (MonadBaseControl, control)
import Control.Concurrent (forkIO)

-- | Stream data from the socket.
--
-- This function does /not/ automatically close the socket.
--
-- Since 0.0.0
sourceSocket :: MonadIO m => Socket -> Source m ByteString
sourceSocket socket =
    src
  where
    src = Source pull close

    pull = do
        bs <- liftIO (recv socket 4096)
        return $ if S.null bs then Closed else Open src bs
    close = return ()

-- | Stream data to the socket.
--
-- This function does /not/ automatically close the socket.
--
-- Since 0.0.0
sinkSocket :: MonadIO m => Socket -> Sink ByteString m ()
sinkSocket socket =
    SinkData push close
  where
    push bs = do
        liftIO (sendAll socket bs)
        return (Processing push close)
    close = return ()

-- | A simple TCP application. It takes two arguments: the @Source@ to read
-- input data from, and the @Sink@ to send output data to.
--
<<<<<<< HEAD
-- Since 0.2.1
type Application = Source IO ByteString
                -> Sink ByteString IO ()
                -> ResourceT IO ()

-- | Same as @Application@, but allows an arbitrary inner monad.
--
-- Since 0.2.2
type ApplicationM m = Source m ByteString
                   -> Sink ByteString m ()
                   -> ResourceT m ()
=======
-- Since 0.3.0
type Application m = Source m ByteString
                  -> Sink ByteString m ()
                  -> m ()
>>>>>>> 43528881

-- | Settings for a TCP server. It takes a port to listen on, and an optional
-- hostname to bind to.
--
-- Since 0.2.1
data ServerSettings = ServerSettings
    { serverPort :: Int
    , serverHost :: Maybe String -- ^ 'Nothing' indicates no preference
    }

-- | Run an @Application@ with the given settings. This function will create a
-- new listening socket, accept connections on it, and spawn a new thread for
-- each connection.
--
-- Since 0.2.1
runTCPServer :: (MonadIO m, MonadBaseControl IO m) => ServerSettings -> Application m -> m ()
runTCPServer (ServerSettings port host) app = control $ \run -> bracket
    (liftIO $ bindPort host port)
    (liftIO . NS.sClose)
    (run . forever . serve)
  where
    serve lsocket = do
        (socket, _addr) <- liftIO $ NS.accept lsocket
        let src = sourceSocket socket
            sink = sinkSocket socket
            app' run = run (app src sink) >> return ()
            appClose run = app' run `finally` NS.sClose socket
        control $ \run -> forkIO (appClose run) >> run (return ())

-- | Settings for a TCP client, specifying how to connect to the server.
--
-- Since 0.2.1
data ClientSettings = ClientSettings
    { clientPort :: Int
    , clientHost :: String
    }

-- | Run an @Application@ by connecting to the specified server.
--
-- Since 0.2.1
runTCPClient :: (MonadIO m, MonadBaseControl IO m) => ClientSettings -> Application m -> m ()
runTCPClient (ClientSettings port host) app = control $ \run -> bracket
    (getSocket host port)
    NS.sClose
    (\s -> run $ app (sourceSocket s) (sinkSocket s))

-- | Attempt to connect to the given host/port.
--
-- Since 0.2.1
getSocket :: String -> Int -> IO NS.Socket
getSocket host' port' = do
    let hints = NS.defaultHints {
                          NS.addrFlags = [NS.AI_ADDRCONFIG]
                        , NS.addrSocketType = NS.Stream
                        }
    (addr:_) <- NS.getAddrInfo (Just hints) (Just host') (Just $ show port')
    sock <- NS.socket (NS.addrFamily addr) (NS.addrSocketType addr)
                      (NS.addrProtocol addr)
    ee <- try' $ NS.connect sock (NS.addrAddress addr)
    case ee of
        Left e -> NS.sClose sock >> throwIO e
        Right () -> return sock
  where
    try' :: IO a -> IO (Either SomeException a)
    try' = try

-- | Attempt to bind a listening @Socket@ on the given host/port. If no host is
-- given, will use the first address available.
--
-- Since 0.2.1
bindPort :: Maybe String -> Int -> IO Socket
bindPort host p = do
    let hints = NS.defaultHints
            { NS.addrFlags =
                [ NS.AI_PASSIVE
                , NS.AI_NUMERICSERV
                , NS.AI_NUMERICHOST
                ]
            , NS.addrSocketType = NS.Stream
            }
        port = Just . show $ p
    addrs <- NS.getAddrInfo (Just hints) host port
    let
        tryAddrs (addr1:rest@(_:_)) =
                                      catch
                                      (theBody addr1)
                                      (\(_ :: IOException) -> tryAddrs rest)
        tryAddrs (addr1:[])         = theBody addr1
        tryAddrs _                  = error "bindPort: addrs is empty"
        theBody addr =
          bracketOnError
          (NS.socket
            (NS.addrFamily addr)
            (NS.addrSocketType addr)
            (NS.addrProtocol addr))
          NS.sClose
          (\sock -> do
              NS.setSocketOption sock NS.ReuseAddr 1
              NS.bindSocket sock (NS.addrAddress addr)
              NS.listen sock NS.maxListenQueue
              return sock
          )
    tryAddrs addrs<|MERGE_RESOLUTION|>--- conflicted
+++ resolved
@@ -64,24 +64,10 @@
 -- | A simple TCP application. It takes two arguments: the @Source@ to read
 -- input data from, and the @Sink@ to send output data to.
 --
-<<<<<<< HEAD
--- Since 0.2.1
-type Application = Source IO ByteString
-                -> Sink ByteString IO ()
-                -> ResourceT IO ()
-
--- | Same as @Application@, but allows an arbitrary inner monad.
---
--- Since 0.2.2
-type ApplicationM m = Source m ByteString
-                   -> Sink ByteString m ()
-                   -> ResourceT m ()
-=======
 -- Since 0.3.0
 type Application m = Source m ByteString
                   -> Sink ByteString m ()
                   -> m ()
->>>>>>> 43528881
 
 -- | Settings for a TCP server. It takes a port to listen on, and an optional
 -- hostname to bind to.
