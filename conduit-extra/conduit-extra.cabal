Name:                conduit-extra
<<<<<<< HEAD
Version:             1.3.0
=======
Version:             1.2.3.1
>>>>>>> c132c761
Synopsis:            Batteries included conduit: adapters for common libraries.
Description:
    The conduit package itself maintains relative small dependencies. The purpose of this package is to collect commonly used utility functions wrapping other library dependencies, without depending on heavier-weight dependencies. The basic idea is that this package should only depend on haskell-platform packages and conduit.
License:             MIT
License-file:        LICENSE
Author:              Michael Snoyman
Maintainer:          michael@snoyman.com
Category:            Data, Conduit
Build-type:          Simple
Cabal-version:       >=1.8
Homepage:            http://github.com/snoyberg/conduit
extra-source-files:
    test/random
    test/filesystem/*.txt
    test/filesystem/bin/*.txt
    ChangeLog.md
    README.md

Library
  Exposed-modules:     Data.Conduit.Attoparsec
                       Data.Conduit.Binary
                       Data.Conduit.Blaze
                       Data.Conduit.ByteString.Builder
                       Data.Conduit.Filesystem
                       Data.Conduit.Foldl
                       Data.Conduit.Lazy
                       Data.Conduit.Network
                       Data.Conduit.Network.UDP
                       Data.Conduit.Process
                       Data.Conduit.Text
                       Data.Conduit.Zlib
  if !os(windows)
      Exposed-modules: Data.Conduit.Network.Unix
  if impl(ghc >= 7.8)
      Exposed-modules: Data.Conduit.Process.Typed

  if arch(x86_64) || arch(i386)
      -- These architectures are able to perform unaligned memory accesses
      cpp-options: -DALLOW_UNALIGNED_ACCESS

<<<<<<< HEAD
  Build-depends:       base                     >= 4.9          && < 5
                     , conduit                  >= 1.3          && < 1.4
=======
  Build-depends:       base                     >= 4.5          && < 5
                     , conduit                  >= 1.2.8        && < 1.3
>>>>>>> c132c761

                     , bytestring               >= 0.10.2
                     , text
                     , transformers

                     , async
                     , attoparsec               >= 0.10
                     , directory
                     , filepath
                     , network                  >= 2.3
                     , primitive                >= 0.5
                     , process
                     , resourcet                >= 1.1
                     , stm
                     , streaming-commons        >= 0.1.16
                     , unliftio-core
  if impl(ghc >= 7.8)
    build-depends:     typed-process            >= 0.2

  ghc-options:     -Wall

test-suite test
    hs-source-dirs: test
    main-is: Spec.hs
    type: exitcode-stdio-1.0
    ghc-options:   -threaded
    cpp-options:   -DTEST
    build-depends:   conduit
                   , conduit-extra
                   , base
                   , hspec >= 1.3

                   , async
                   , attoparsec
                   , blaze-builder
                   , bytestring-builder
                   , bytestring
                   , exceptions
                   , process
                   , resourcet
                   , QuickCheck
                   , stm
                   , streaming-commons
                   , text
                   , transformers
                   , transformers-base
                   , directory
    ghc-options:     -Wall
    if os(windows)
        cpp-options: -DWINDOWS
    other-modules:   Data.Conduit.AttoparsecSpec
                     Data.Conduit.BinarySpec
                     Data.Conduit.ByteString.BuilderSpec
                     Data.Conduit.ExtraSpec
                     Data.Conduit.FilesystemSpec
                     Data.Conduit.LazySpec
                     Data.Conduit.NetworkSpec
                     Data.Conduit.ProcessSpec
                     Data.Conduit.Process.TypedSpec
                     Data.Conduit.TextSpec
                     Data.Conduit.ZlibSpec

benchmark blaze
    type:           exitcode-stdio-1.0
    hs-source-dirs: bench
    build-depends:  base
                  , blaze-builder
                  , conduit
                  , conduit-extra
                  , criterion
                  , bytestring
                  , bytestring-builder
                  , transformers
    main-is:        blaze.hs
    ghc-options:    -Wall -O2 -rtsopts

source-repository head
  type:     git
  location: git://github.com/snoyberg/conduit.git<|MERGE_RESOLUTION|>--- conflicted
+++ resolved
@@ -1,9 +1,5 @@
 Name:                conduit-extra
-<<<<<<< HEAD
 Version:             1.3.0
-=======
-Version:             1.2.3.1
->>>>>>> c132c761
 Synopsis:            Batteries included conduit: adapters for common libraries.
 Description:
     The conduit package itself maintains relative small dependencies. The purpose of this package is to collect commonly used utility functions wrapping other library dependencies, without depending on heavier-weight dependencies. The basic idea is that this package should only depend on haskell-platform packages and conduit.
@@ -44,13 +40,8 @@
       -- These architectures are able to perform unaligned memory accesses
       cpp-options: -DALLOW_UNALIGNED_ACCESS
 
-<<<<<<< HEAD
   Build-depends:       base                     >= 4.9          && < 5
                      , conduit                  >= 1.3          && < 1.4
-=======
-  Build-depends:       base                     >= 4.5          && < 5
-                     , conduit                  >= 1.2.8        && < 1.3
->>>>>>> c132c761
 
                      , bytestring               >= 0.10.2
                      , text
