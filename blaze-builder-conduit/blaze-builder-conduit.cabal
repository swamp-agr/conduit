Name:                blaze-builder-conduit
<<<<<<< HEAD
Version:             0.2.0.1
=======
Version:             0.3.0
>>>>>>> 43528881
Synopsis:            Convert streams of builders to streams of bytestrings.
Description:         Convert streams of builders to streams of bytestrings.
License:             BSD3
License-file:        LICENSE
Author:              Michael Snoyman
Maintainer:          michael@snoyman.com
Category:            Data, Conduit
Build-type:          Simple
Cabal-version:       >=1.8
Homepage:            http://github.com/snoyberg/conduit
extra-source-files:  test/main.hs

Library
  Exposed-modules:     Data.Conduit.Blaze
  Build-depends:       base                     >= 4            && < 5
                     , containers
                     , transformers             >= 0.2.2        && < 0.3
                     , bytestring               >= 0.9
                     , text                     >= 0.11
                     , blaze-builder            >= 0.2.1.4      && < 0.4
<<<<<<< HEAD
                     , conduit                  >= 0.2          && < 0.3
=======
                     , conduit                  >= 0.3          && < 0.4
>>>>>>> 43528881
  ghc-options:     -Wall

test-suite test
    hs-source-dirs: test
    main-is: main.hs
    type: exitcode-stdio-1.0
    cpp-options:   -DTEST
    build-depends:   conduit
                   , base
                   , hspec
                   , HUnit
                   , QuickCheck
                   , bytestring
                   , blaze-builder
                   , blaze-builder-conduit
                   , transformers
    ghc-options:     -Wall

source-repository head
  type:     git
  location: git://github.com/snoyberg/conduit.git<|MERGE_RESOLUTION|>--- conflicted
+++ resolved
@@ -1,9 +1,5 @@
 Name:                blaze-builder-conduit
-<<<<<<< HEAD
-Version:             0.2.0.1
-=======
 Version:             0.3.0
->>>>>>> 43528881
 Synopsis:            Convert streams of builders to streams of bytestrings.
 Description:         Convert streams of builders to streams of bytestrings.
 License:             BSD3
@@ -24,11 +20,7 @@
                      , bytestring               >= 0.9
                      , text                     >= 0.11
                      , blaze-builder            >= 0.2.1.4      && < 0.4
-<<<<<<< HEAD
-                     , conduit                  >= 0.2          && < 0.3
-=======
                      , conduit                  >= 0.3          && < 0.4
->>>>>>> 43528881
   ghc-options:     -Wall
 
 test-suite test
