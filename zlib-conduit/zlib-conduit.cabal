Name:                zlib-conduit
<<<<<<< HEAD
Version:             0.2.0.1
=======
Version:             0.3.0
>>>>>>> 43528881
Synopsis:            Streaming compression/decompression via conduits.
Description:         Streaming compression/decompression via conduits.
License:             BSD3
License-file:        LICENSE
Author:              Michael Snoyman
Maintainer:          michael@snoyman.com
Category:            Data, Conduit
Build-type:          Simple
Cabal-version:       >=1.8
Homepage:            http://github.com/snoyberg/conduit
extra-source-files:  test/main.hs

flag debug

Library
  Exposed-modules:     Data.Conduit.Zlib
  Build-depends:       base                     >= 4            && < 5
                     , containers
                     , transformers             >= 0.2.2        && < 0.3
                     , bytestring               >= 0.9
<<<<<<< HEAD
                     , zlib-bindings            >= 0.0.3        && < 0.1
                     , conduit                  >= 0.2          && < 0.3
=======
                     , zlib-bindings            >= 0.1          && < 0.2
                     , conduit                  >= 0.3          && < 0.4
>>>>>>> 43528881
  ghc-options:     -Wall

test-suite test
    hs-source-dirs: test
    main-is: main.hs
    type: exitcode-stdio-1.0
    cpp-options:   -DTEST
    build-depends:   conduit
                   , base
                   , hspec
                   , HUnit
                   , QuickCheck
                   , bytestring
                   , transformers
                   , zlib-conduit
    ghc-options:     -Wall

source-repository head
  type:     git
  location: git://github.com/snoyberg/conduit.git<|MERGE_RESOLUTION|>--- conflicted
+++ resolved
@@ -1,9 +1,5 @@
 Name:                zlib-conduit
-<<<<<<< HEAD
-Version:             0.2.0.1
-=======
 Version:             0.3.0
->>>>>>> 43528881
 Synopsis:            Streaming compression/decompression via conduits.
 Description:         Streaming compression/decompression via conduits.
 License:             BSD3
@@ -24,13 +20,8 @@
                      , containers
                      , transformers             >= 0.2.2        && < 0.3
                      , bytestring               >= 0.9
-<<<<<<< HEAD
-                     , zlib-bindings            >= 0.0.3        && < 0.1
-                     , conduit                  >= 0.2          && < 0.3
-=======
                      , zlib-bindings            >= 0.1          && < 0.2
                      , conduit                  >= 0.3          && < 0.4
->>>>>>> 43528881
   ghc-options:     -Wall
 
 test-suite test
