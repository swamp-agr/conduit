--- conflicted
+++ resolved
@@ -129,7 +129,6 @@
             Just bs -> yield (Chunk bs) >> goPopper popper
 
     push def (Chunk x) = do
-<<<<<<< HEAD
         popper <- lift $ unsafeLiftIO $ feedDeflate def x
         goPopper popper
         continue def
@@ -142,39 +141,6 @@
 
     close def ret = do
         mchunk <- lift $ unsafeLiftIO $ finishDeflate def
-        maybe (return ()) (yield . Chunk) mchunk
-        return ret
-=======
-        popper <- unsafeLiftIO $ feedDeflate def x
-        goPopper (push' def) (close def) Chunk [] popper
-    push def Flush = goPopper (push' def) (close def) Chunk [Flush] $ flushDeflate def
-
-    close def = flip PipeM (return ()) $ do
-        mchunk <- unsafeLiftIO $ finishDeflate def
-        return $ case mchunk of
-            Nothing -> Done Nothing ()
-            Just chunk -> HaveOutput (close def) (return ()) (Chunk chunk)
-
-goPopper :: (MonadUnsafeIO m, MonadThrow m)
-         => (input -> Conduit input m output)
-         -> Conduit input m output
-         -> (S.ByteString -> output)
-         -> [output]
-         -> Popper
-         -> m (Conduit input m output)
-goPopper push close wrap final popper = do
-    mbs <- unsafeLiftIO popper
-    return $ case mbs of
-        Nothing ->
-            let go [] = NeedInput push close
-                go (x:xs) = HaveOutput (go xs) (return ()) x
-             in go final
-        Just bs -> HaveOutput (PipeM (goPopper push close wrap final popper) (return ())) (return ()) (wrap bs)
-
-slurp :: Monad m => m (Maybe a) -> Pipe i a m ()
-slurp pop = flip PipeM (return ()) $ do
-    x <- pop
-    return $ case x of
-        Nothing -> Done Nothing ()
-        Just y -> HaveOutput (slurp pop) (return ()) y
->>>>>>> 573399d2
+        case mchunk of
+            Nothing -> return ret
+            Just chunk -> yield (Chunk chunk) >> close def ret