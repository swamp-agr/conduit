--- conflicted
+++ resolved
@@ -1,41 +1,3 @@
-<<<<<<< HEAD
-name:            cereal-conduit
-version:         0.0.5
-license:         BSD3
-license-file:    LICENSE
-author:          Myles C. Maxfield <myles.maxfield@gmail.com>
-maintainer:      Myles C. Maxfield <myles.maxfield@gmail.com>
-synopsis:        Turn Data.Serialize Gets and Puts into Sources, Sinks, and Conduits
-description:     Turn Data.Serialize Gets and Puts into Sources, Sinks, and Conduits
-category:        Conduit
-stability:       Experimental
-cabal-version:   >= 1.8
-build-type:      Simple
-homepage:        https://github.com/litherum/cereal-conduit
-
-library
-    build-depends: base     >= 4       && < 5
-                 , conduit  >= 0.4.0   && < 0.5.0
-                 , cereal   >= 0.3.1.0
-                 , mtl
-                 , bytestring
-    exposed-modules: Data.Conduit.Cereal
-    ghc-options:     -Wall
-
-Test-Suite test-cereal-conduit
-    type: exitcode-stdio-1.0
-    main-is: Test/CerealConduit.hs
-    build-depends: base >= 4 && < 5
-                 , conduit >= 0.4.0 && < 0.5.0
-                 , cereal >= 0.3.1.0
-                 , mtl
-                 , bytestring
-                 , test-framework-hunit
-                 , HUnit
-
-source-repository head
-  type:     git
-=======
 name:            cereal-conduit
 version:         0.0.6
 license:         BSD3
@@ -72,5 +34,4 @@
 
 source-repository head
   type:     git
->>>>>>> bcc2c318
   location: git://github.com/litherum/cereal-conduit.git